import warnings
from dataclasses import dataclass, field
from typing import Any, Dict, Optional

import torch.distributed as dist
from torch.distributed import ProcessGroup

from colossalai.pipeline.stage_manager import PipelineStageManager

from .grad_ckpt_config import GradientCheckpointConfig

__all__ = ["ShardConfig"]
SUPPORT_SP_MODE = ["split_gather", "ring", "all_to_all", "ring_attn"]


@dataclass
class ShardConfig:
    r"""
    The config for sharding the huggingface model

    Args:
        tensor_parallel_process_group (Optional[ProcessGroup]): The process group of tensor parallelism, it's necessary when using tensor parallel. Defaults to None, which is the global process group.
        pipeline_stage_manager (Optional[PipelineStageManager]): If using pipeline parallelism, it's necessary to specify a pipeline stage manager for inter-process communication in pipeline parallelism. Defaults to None, which means not using pipeline parallelism.
        enable_tensor_parallelism (bool): Whether to use tensor parallelism. Defaults to True.
        enable_fused_normalization (bool): Whether to use fused layernorm. Defaults to False.
        enable_flash_attention (bool, optional): Whether to switch on flash attention. Defaults to False.
        enable_jit_fused (bool, optional): Whether to switch on JIT fused operators. Defaults to False.
        enable_sequence_parallelism (bool): Whether to turn on sequence parallelism, which partitions non-tensor-parallel regions along the sequence dimension. Defaults to False.
        enable_sequence_overlap (bool): Whether to turn on sequence overlap, which overlap the computation and communication in sequence parallelism. It can only be used when enable_sequence_parallelism is True. Defaults to False.
        gradient_checkpoint_config (Optional[GradientCheckpointConfig]): The gradient checkpoint config. Defaults to None.
        enable_all_optimization (bool): Whether to turn on all optimization tools including 'fused normalization', 'flash attention', 'JIT fused operators', 'sequence parallelism' and 'sequence overlap'. Defaults to False.
<<<<<<< HEAD
        fp8_communication (bool, optional): Whether to enable fp8 communication in model parallelism. Defaults to False.
=======
        parallel_output (bool): For TP: whether to use parallelize cross entropy computation along the feature dim.
            For SP: set to True to NOT gather the output along the seq dim.
>>>>>>> 26493b97
    """

    tensor_parallel_process_group: Optional[ProcessGroup] = None
    sequence_parallel_process_group: Optional[ProcessGroup] = None
    pipeline_stage_manager: Optional[PipelineStageManager] = None
    enable_tensor_parallelism: bool = True
    enable_all_optimization: bool = False
    enable_fused_normalization: bool = False
    enable_flash_attention: bool = False
    enable_jit_fused: bool = False
    enable_sequence_parallelism: bool = False
    sequence_parallelism_mode: str = None
    enable_sequence_overlap: bool = False
    parallel_output: bool = True
    make_vocab_size_divisible_by: int = 64
    gradient_checkpoint_config: Optional[GradientCheckpointConfig] = None
    extra_kwargs: Dict[str, Any] = field(default_factory=dict)

<<<<<<< HEAD
=======
    # For ring attention
    inner_ring_size: Optional[int] = None
>>>>>>> 26493b97
    # for moe related
    moe_dp_group: Optional[ProcessGroup] = None
    ep_group: Optional[ProcessGroup] = None
    fp8_communication: bool = False
    # pipeline_parallel_size: int
    # data_parallel_size: int
    # tensor_parallel_mode: Literal['1d', '2d', '2.5d', '3d']

    @property
    def tensor_parallel_size(self):
        return self._tensor_parallel_size

    @property
    def sequence_parallel_size(self):
        return self._sequence_parallel_size

    def __post_init__(self):
        # turn on all optimization if all_optimization is set to True
        if self.enable_all_optimization:
            self._turn_on_all_optimization()

        if self.enable_sequence_parallelism:
            self.sequence_parallelism_mode = (
                "split_gather" if self.sequence_parallelism_mode is None else self.sequence_parallelism_mode
            )
            assert (
                self.sequence_parallelism_mode in SUPPORT_SP_MODE
            ), f"Sequence parallelism mode {self.sequence_parallelism_mode} is not in the supported list {SUPPORT_SP_MODE}"
            if self.sequence_parallelism_mode in ["split_gather", "ring"]:
                assert (
                    self.enable_tensor_parallelism
                ), f"sequence parallelism mode {self.sequence_parallelism_mode} can only be used when enable_tensor_parallelism is True"
            elif self.sequence_parallelism_mode in ["all_to_all"]:
                # assert (
                #     not self.enable_tensor_parallelism
                # ), f"sequence parallelism mode {self.sequence_parallelism_mode} can only be used when enable_tensor_parallelism is False"
                if self.enable_sequence_overlap:
                    self.enable_sequence_overlap = False
                    warnings.warn(
                        f"The enable_sequence_overlap flag will be ignored in sequence parallelism mode {self.sequence_parallelism_mode}"
                    )
        else:
            if self.sequence_parallelism_mode:
                self.sequence_parallelism_mode = None
                warnings.warn(
                    f"The sequence_parallelism_mode will be ignored when enable_sequence_parallelism is False"
                )
            assert (
                not self.enable_sequence_overlap
            ), f"enable_sequence_overlap can only be set to True when enable_sequence_parallelism is True"

        # get the tensor parallel size
        if not self.enable_tensor_parallelism:
            self._tensor_parallel_size = 1
        else:
            self._tensor_parallel_size = dist.get_world_size(self.tensor_parallel_process_group)

        # get the sequence parallel size
        if not self.enable_sequence_parallelism:
            self._sequence_parallel_size = 1
        else:
            self._sequence_parallel_size = dist.get_world_size(self.sequence_parallel_process_group)

    def _turn_on_all_optimization(self):
        """
        Turn on all optimization.
        """
        # you can add all the optimization flag here
        try:
            from apex.normalization import FusedLayerNorm as ApexFusedLayerNorm  # noqa

            apex_avail = True
        except ImportError:
            apex_avail = False
            warnings.warn("You set enable_all_optimization=True, but apex is not installed.")

        self.enable_fused_normalization = apex_avail
        self.enable_flash_attention = True
        self.enable_jit_fused = True
        # This can cause non-in-place param sharding when used without ZeRO.
        # It may also slow down training when seq len is small. Plz enable manually.
        # self.enable_sequence_parallelism = True
        # self.enable_sequence_overlap = True<|MERGE_RESOLUTION|>--- conflicted
+++ resolved
@@ -29,12 +29,9 @@
         enable_sequence_overlap (bool): Whether to turn on sequence overlap, which overlap the computation and communication in sequence parallelism. It can only be used when enable_sequence_parallelism is True. Defaults to False.
         gradient_checkpoint_config (Optional[GradientCheckpointConfig]): The gradient checkpoint config. Defaults to None.
         enable_all_optimization (bool): Whether to turn on all optimization tools including 'fused normalization', 'flash attention', 'JIT fused operators', 'sequence parallelism' and 'sequence overlap'. Defaults to False.
-<<<<<<< HEAD
         fp8_communication (bool, optional): Whether to enable fp8 communication in model parallelism. Defaults to False.
-=======
         parallel_output (bool): For TP: whether to use parallelize cross entropy computation along the feature dim.
             For SP: set to True to NOT gather the output along the seq dim.
->>>>>>> 26493b97
     """
 
     tensor_parallel_process_group: Optional[ProcessGroup] = None
@@ -53,11 +50,8 @@
     gradient_checkpoint_config: Optional[GradientCheckpointConfig] = None
     extra_kwargs: Dict[str, Any] = field(default_factory=dict)
 
-<<<<<<< HEAD
-=======
     # For ring attention
     inner_ring_size: Optional[int] = None
->>>>>>> 26493b97
     # for moe related
     moe_dp_group: Optional[ProcessGroup] = None
     ep_group: Optional[ProcessGroup] = None
